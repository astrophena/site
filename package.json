--- conflicted
+++ resolved
@@ -1,12 +1,7 @@
 {
   "private": true,
   "devDependencies": {
-<<<<<<< HEAD
     "prettier": "^2.6.2",
-    "prettier-plugin-go-template": "^0.0.11"
-=======
-    "prettier": "^2.6.1",
     "prettier-plugin-go-template": "^0.0.12"
->>>>>>> 9b41189d
   }
 }